"""
Lightweight CLI smoke tests covering the primary command groups.

These focus on verifying that the modernised commands execute against a
temporary SQLite database with the plugin system disabled.
"""

from __future__ import annotations

import json
import os
import tempfile
from contextlib import ExitStack, contextmanager
from datetime import date
from pathlib import Path
from unittest.mock import AsyncMock, MagicMock, patch

import pytest
from sqlalchemy import create_engine
from sqlalchemy.orm import sessionmaker
from typer.testing import CliRunner

os.environ.setdefault("OPENFATTURE_PLUGINS_ENABLED", "0")

import openfatture.cli.main as cli_main
from openfatture.cli.main import app
from openfatture.storage.database.base import Base
from openfatture.storage.database.models import (
    Cliente,
    Fattura,
    RigaFattura,
    StatoFattura,
    TipoDocumento,
)

# Disable plugin auto-loading to keep tests deterministic
cli_main.settings.plugins_enabled = False
cli_main.settings.plugins_auto_discover = False


def _configure_cli_settings(
    settings: MagicMock, db_url: str, archivio_dir: Path | None = None
) -> None:
    """Apply shared overrides to the dynamic settings object returned by get_settings."""
    settings.database_url = db_url
    settings.archivio_dir = archivio_dir or Path("/tmp/openfatture-tests")
    settings.plugins_enabled = False
    settings.plugins_auto_discover = False
    settings.plugins_enabled_list = ""
    # Minimal AI configuration for commands that read these fields
    settings.ai_provider = "openai"
    settings.ai_model = "gpt-4o-mini"
    settings.archivio_dir.mkdir(parents=True, exist_ok=True)


@contextmanager
def patched_cli_environment(db_url: str, engine) -> None:
    """Patch CLI settings and command-level init_db hooks to reuse the shared SQLite engine."""
    init_targets = [
        "openfatture.storage.database.base.init_db",
        "openfatture.cli.commands.cliente.init_db",
        "openfatture.cli.commands.fattura.init_db",
        "openfatture.cli.commands.events.init_db",
        "openfatture.cli.commands.batch.init_db",
        "openfatture.cli.commands.report.init_db",
    ]

    with ExitStack() as stack:
        mock_settings = stack.enter_context(patch("openfatture.utils.config.get_settings"))
        init_mocks = [stack.enter_context(patch(target)) for target in init_targets]

        settings = mock_settings.return_value
        _configure_cli_settings(settings, db_url)

        def _init_db_override(_: str) -> None:
            from openfatture.storage.database import base

            base.engine = engine
            base.SessionLocal = sessionmaker(bind=engine)
            Base.metadata.create_all(bind=engine)

        for mock_init in init_mocks:
            mock_init.side_effect = _init_db_override

        # Ensure SessionLocal is primed for commands that don't call init_db explicitly
        _init_db_override(db_url)

        yield


@pytest.fixture
def app_runner() -> CliRunner:
    return CliRunner()


@pytest.fixture
def db_engine(tmp_path: Path):
    db_path = tmp_path / "cli_tests.db"
    engine = create_engine(f"sqlite:///{db_path}")
    Base.metadata.create_all(engine)
    yield engine
    engine.dispose()
    if db_path.exists():
        db_path.unlink()


@pytest.fixture
def db_session(db_engine):
    Session = sessionmaker(bind=db_engine)
    session = Session()
    try:
        yield session
    finally:
        session.rollback()
        session.close()


@pytest.fixture
def temp_config():
    """Provide an on-disk config file for commands that expect one."""
    config = {
        "cedente": {
            "denominazione": "Test Company S.r.l.",
            "partita_iva": "12345678901",
            "codice_fiscale": "TSTCMP80A01H501Y",
            "regime_fiscale": "RF01",
            "indirizzo": "Via Test 123",
            "numero_civico": "123",
            "cap": "20100",
            "comune": "Milano",
            "provincia": "MI",
            "nazione": "IT",
        }
    }

<<<<<<< HEAD
    with patch("tempfile.NamedTemporaryFile", wraps=tempfile.NamedTemporaryFile):
        with tempfile.NamedTemporaryFile(mode="w", suffix=".json", delete=False) as handle:
            json.dump(config, handle)
            path = Path(handle.name)
    try:
        yield path
    finally:
        if path.exists():
            path.unlink()


def test_cliente_add_and_list(app_runner: CliRunner, db_engine) -> None:
    with patched_cli_environment(str(db_engine.url), db_engine):
        add_result = app_runner.invoke(
            app,
            [
                "cliente",
                "add",
                "Test Client SRL",
                "--piva",
                "12345678901",
                "--cf",
                "TSTCLT80A01H501Y",
                "--sdi",
                "ABC1234",
            ],
=======
    with tempfile.NamedTemporaryFile(mode="w", suffix=".json", delete=False) as f:
        json.dump(config_data, f)
        config_path = Path(f.name)

    yield config_path
    config_path.unlink()


class TestInvoiceCLIE2E:
    """Test complete invoice creation and management workflow via CLI."""

    def test_create_client_via_app(self, app_runner, temp_config):
        """Test creating a client through CLI."""
        with patch("openfatture.utils.config.get_settings") as mock_settings:
            mock_settings.return_value.archivio_dir = Path("/tmp/test")

            # Create client interactively
            result = app_runner.invoke(
                app,
                ["cliente", "add", "--interactive"],
                input="\n".join(
                    [
                        "Test Client SRL",  # denominazione
                        "12345678901",  # partita_iva
                        "TSTCLT80A01H501Y",  # codice_fiscale
                        "ABC1234",  # codice_destinatario
                        "Via Roma 1",  # indirizzo
                        "1",  # numero_civico
                        "20100",  # cap
                        "Milano",  # comune
                        "MI",  # provincia
                        "",  # email (optional)
                        "",  # pec (optional)
                        "",  # telefono (optional)
                        "",  # note (optional)
                    ]
                ),
            )

            assert result.exit_code == 0
            assert "Cliente creato con successo" in result.output

    def test_create_invoice_via_app(self, app_runner, temp_config):
        """Test creating an invoice through CLI."""
        with patch("openfatture.utils.config.get_settings") as mock_settings:
            mock_settings.return_value.archivio_dir = Path("/tmp/test")

            # Create invoice interactively (will fail without client, but tests CLI flow)
            result = app_runner.invoke(
                app,
                ["fattura", "crea"],
                input="\n".join(
                    [
                        "001",  # numero
                        "2025",  # anno
                        "15/01/2025",  # data_emissione
                        "",  # no client available
                    ]
                ),
            )

            # Test that CLI prompts work (may fail due to no clients, but that's expected)
            assert result.exit_code != 0 or "cliente" in result.output.lower()

    def test_list_invoices_via_app(self, app_runner, db_session, temp_config):
        """Test listing invoices through CLI."""
        # Create test data
        appente = Cliente(
            denominazione="List Test Client",
            partita_iva="12345678901",
            codice_destinatario="LIST01",
        )
        db_session.add(appente)
        db_session.commit()

        fattura = Fattura(
            numero="001",
            anno=2025,
            data_emissione="2025-01-15",
            cliente_id=appente.id,
            tipo_documento=TipoDocumento.TD01,
            stato=StatoFattura.BOZZA,
            imponibile=1000.00,
            iva=220.00,
            totale=1220.00,
        )
        db_session.add(fattura)
        db_session.commit()

        with patch("openfatture.utils.config.get_settings") as mock_settings:
            mock_settings.return_value.archivio_dir = Path("/tmp/test")

            result = app_runner.invoke(app, ["fattura", "lista"])

            assert result.exit_code == 0
            assert "001/2025" in result.output
            assert "List Test Client" in result.output
            assert "BOZZA" in result.output

    def test_generate_pdf_via_app(self, app_runner, db_session, temp_config, tmp_path):
        """Test PDF generation through CLI."""
        # Create test invoice
        appente = Cliente(
            denominazione="PDF Test Client",
            partita_iva="12345678901",
            codice_destinatario="PDF001",
        )
        db_session.add(appente)
        db_session.commit()

        fattura = Fattura(
            numero="PDF001",
            anno=2025,
            data_emissione="2025-01-15",
            cliente_id=appente.id,
            tipo_documento=TipoDocumento.TD01,
            stato=StatoFattura.BOZZA,
            imponibile=1000.00,
            iva=220.00,
            totale=1220.00,
        )
        db_session.add(fattura)
        db_session.commit()

        pdf_path = tmp_path / "test_invoice.pdf"

        with patch("openfatture.utils.config.get_settings") as mock_settings:
            mock_settings.return_value.archivio_dir = Path("/tmp/test")

            result = app_runner.invoke(app, ["fattura", "pdf", "PDF001", "--output", str(pdf_path)])

            assert result.exit_code == 0
            assert "PDF generato" in result.output
            assert pdf_path.exists()


class TestPaymentCLIE2E:
    """Test payment reconciliation workflow via CLI."""

    def test_import_bank_statement_via_app(self, app_runner, db_session, tmp_path):
        """Test importing bank statements through CLI."""
        # Create CSV file
        csv_content = """Data;Importo;Descrizione;Riferimento
15/01/2025;1000,00;Pagamento fattura;INV-2025-001
16/01/2025;500,00;Bonifico ricevuto;INV-2025-002"""

        csv_path = tmp_path / "statement.csv"
        csv_path.write_text(csv_content)

        with patch("openfatture.utils.config.get_settings") as mock_settings:
            mock_settings.return_value.archivio_dir = Path("/tmp/test")

            result = app_runner.invoke(
                app,
                [
                    "payment",
                    "import",
                    str(csv_path),
                    "--format",
                    "csv",
                    "--iban",
                    "IT1234567890123456789012345",
                ],
            )

            assert result.exit_code == 0
            assert "Transazioni importate" in result.output

    def test_payment_reconciliation_via_app(self, app_runner, db_session, temp_config):
        """Test payment reconciliation through CLI."""
        with patch("openfatture.utils.config.get_settings") as mock_settings:
            mock_settings.return_value.archivio_dir = Path("/tmp/test")

            result = app_runner.invoke(app, ["payment", "reconcile"])

            # Should run without errors (even if no transactions to reconcile)
            assert result.exit_code == 0


class TestAIAssistanceE2E:
    """Test AI assistance workflows via CLI."""

    @patch("openfatture.ai.providers.factory.create_provider")
    def test_ai_describe_invoice_via_app(self, mock_factory, app_runner, temp_config):
        """Test AI invoice description through CLI."""
        # Mock AI provider
        mock_provider = MagicMock()
        mock_provider.generate.return_value = (
            "Consulenza informatica specializzata in sviluppo web e mobile."
        )
        mock_factory.return_value = mock_provider

        with patch("openfatture.utils.config.get_settings") as mock_settings:
            mock_settings.return_value.archivio_dir = Path("/tmp/test")

            result = app_runner.invoke(
                app, ["ai", "describe", "3 hours web development consulting"]
            )

            assert result.exit_code == 0
            assert "Consulenza informatica" in result.output

    @patch("openfatture.ai.providers.factory.create_provider")
    def test_ai_tax_advice_via_app(self, mock_factory, app_runner, temp_config):
        """Test AI tax advice through CLI."""
        # Mock AI provider
        mock_provider = MagicMock()
        mock_provider.generate.return_value = (
            "Per servizi di consulenza IT, applicare aliquota IVA 22% con regime ordinario."
        )
        mock_factory.return_value = mock_provider

        with patch("openfatture.utils.config.get_settings") as mock_settings:
            mock_settings.return_value.archivio_dir = Path("/tmp/test")

            result = app_runner.invoke(app, ["ai", "suggest-vat", "IT consulting services"])

            assert result.exit_code == 0
            assert "22%" in result.output


class TestBatchOperationsE2E:
    """Test batch operations via CLI."""

    def test_batch_import_invoices_via_app(self, app_runner, db_session, tmp_path, temp_config):
        """Test batch importing invoices through CLI."""
        # Create clients first
        client1 = Cliente(
            denominazione="Batch Client 1",
            partita_iva="11111111111",
            codice_destinatario="BTC001",
        )
        client2 = Cliente(
            denominazione="Batch Client 2",
            partita_iva="22222222222",
            codice_destinatario="BTC002",
        )
        db_session.add(client1)
        db_session.add(client2)
        db_session.commit()

        # Create CSV file for invoices
        csv_content = """numero,anno,data_emissione,cliente,descrizione,quantita,prezzo_unitario,unita_misura,aliquota_iva
001,2025,15/01/2025,Batch Client 1,Batch Service 1,10,100.00,ore,22.00
002,2025,16/01/2025,Batch Client 2,Batch Service 2,5,200.00,ore,22.00"""

        csv_path = tmp_path / "invoices.csv"
        csv_path.write_text(csv_content)

        with patch("openfatture.utils.config.get_settings") as mock_settings:
            mock_settings.return_value.archivio_dir = Path("/tmp/test")

            result = app_runner.invoke(app, ["batch", "import", str(csv_path)])

            assert result.exit_code == 0
            assert "Import completed" in result.output or "Fatture importate" in result.output

            # Verify invoices were created
            invoices = db_session.query(Fattura).filter_by(anno=2025).all()
            assert len(invoices) >= 2

    def test_batch_create_invoices_via_app(self, app_runner, db_session, tmp_path, temp_config):
        """Test batch creating invoices through CLI."""
        # Create client first
        cliente = Cliente(
            denominazione="Batch Invoice Client",
            partita_iva="12345678901",
            codice_destinatario="BTCINV",
        )
        db_session.add(cliente)
        db_session.commit()

        # Create CSV file
        csv_content = """numero,anno,data_emissione,cliente,descrizione,quantita,prezzo_unitario,unita_misura,aliquota_iva
001,2025,15/01/2025,Batch Invoice Client,Batch Service 1,10,100.00,ore,22.00
002,2025,16/01/2025,Batch Invoice Client,Batch Service 2,5,200.00,ore,22.00"""

        csv_path = tmp_path / "invoices.csv"
        csv_path.write_text(csv_content)

        with patch("openfatture.utils.config.get_settings") as mock_settings:
            mock_settings.return_value.archivio_dir = Path("/tmp/test")

            result = app_runner.invoke(app, ["batch", "import", str(csv_path)])

            assert result.exit_code == 0
            assert "Import completed" in result.output or "Fatture importate" in result.output

            # Verify invoices were created
            invoices = db_session.query(Fattura).filter_by(anno=2025).all()
            assert len(invoices) >= 2


class TestCompleteWorkflowE2E:
    """Test complete end-to-end workflows combining multiple features."""

    def test_full_invoice_lifecycle_via_app(self, app_runner, db_session, tmp_path, temp_config):
        """Test complete invoice lifecycle: create → generate PDF → send."""
        # Create appent
        appente = Cliente(
            denominazione="Full Lifecycle Client",
            partita_iva="12345678901",
            codice_fiscale="FLC00180A01H501Y",
            codice_destinatario="FLC001",
            indirizzo="Via Lifecycle 1",
            numero_civico="1",
            cap="20100",
            comune="Milano",
            provincia="MI",
>>>>>>> b402a3e0
        )
        assert add_result.exit_code == 0
        assert "Client added successfully" in add_result.output

        list_result = app_runner.invoke(app, ["cliente", "list"])
        assert list_result.exit_code == 0
        assert "Test Client SRL" in list_result.output


def test_fattura_list_with_seed_data(app_runner: CliRunner, db_engine, db_session) -> None:
    cliente = Cliente(
        denominazione="List Test Client", partita_iva="12345678901", codice_destinatario="LIST01"
    )
    db_session.add(cliente)
    db_session.commit()

    fattura = Fattura(
        numero="001",
        anno=2025,
        data_emissione=date(2025, 1, 15),
        cliente_id=cliente.id,
        tipo_documento=TipoDocumento.TD01,
        stato=StatoFattura.BOZZA,
        imponibile=1000,
        iva=220,
        totale=1220,
    )
    db_session.add(fattura)
    db_session.commit()

    with patched_cli_environment(str(db_engine.url), db_engine):
        result = app_runner.invoke(app, ["fattura", "list"])
        assert result.exit_code == 0
        assert "Invoices" in result.output
        assert "001/2025" in result.output
        assert "€1220.00" in result.output


def test_fattura_show_renders_details(app_runner: CliRunner, db_engine, db_session) -> None:
    cliente = Cliente(
        denominazione="Show Client", partita_iva="12345678901", codice_destinatario="SHOW01"
    )
    db_session.add(cliente)
    db_session.commit()

    fattura = Fattura(
        numero="010",
        anno=2025,
        data_emissione=date(2025, 2, 1),
        cliente_id=cliente.id,
        tipo_documento=TipoDocumento.TD01,
        stato=StatoFattura.BOZZA,
        imponibile=500,
        iva=110,
        totale=610,
    )
    db_session.add(fattura)
    db_session.flush()

    riga = RigaFattura(
        fattura_id=fattura.id,
        numero_riga=1,
        descrizione="Consulenza",
        quantita=1,
        prezzo_unitario=500,
        aliquota_iva=22,
        imponibile=500,
        iva=110,
        totale=610,
    )
    db_session.add(riga)
    db_session.commit()

    with patched_cli_environment(str(db_engine.url), db_engine):
        result = app_runner.invoke(app, ["fattura", "show", str(fattura.id)])
        assert result.exit_code == 0
        assert "Invoice 010/2025" in result.output
        assert "Consulenza" in result.output
        assert "€610.00" in result.output


def test_ai_describe_command_mocked(app_runner: CliRunner, db_engine) -> None:
    fake_response = MagicMock()
    fake_response.status = MagicMock(value="success")
    fake_response.content = "Descrizione generata"
    fake_response.metadata = {"is_structured": False}
    fake_response.usage.total_tokens = 100
    fake_response.usage.estimated_cost_usd = 0.0
    fake_response.latency_ms = 50
    fake_response.provider = "mock"
    fake_response.model = "mock"

    agent_instance = AsyncMock()
    agent_instance.execute.return_value = fake_response

    with (
        patched_cli_environment(str(db_engine.url), db_engine),
        patch("openfatture.cli.commands.ai.InvoiceAssistantAgent", return_value=agent_instance),
        patch("openfatture.cli.commands.ai.create_provider") as mock_provider,
        patch(
            "openfatture.cli.commands.ai.enrich_with_rag",
            new=AsyncMock(side_effect=lambda ctx, *_: ctx),
        ),
    ):
        mock_provider.return_value = MagicMock()
        result = app_runner.invoke(app, ["ai", "describe", "3 ore sviluppo web"])
        assert result.exit_code == 0
        assert "Descrizione generata" in result.output


def test_payment_account_lifecycle(app_runner: CliRunner, db_engine) -> None:
    with patched_cli_environment(str(db_engine.url), db_engine):
        create_result = app_runner.invoke(app, ["payment", "create-account", "Main Account"])
        assert create_result.exit_code == 0
        assert "Account created" in create_result.output

        list_result = app_runner.invoke(app, ["payment", "list-accounts"])
        assert list_result.exit_code == 0
        assert "Main Account" in list_result.output<|MERGE_RESOLUTION|>--- conflicted
+++ resolved
@@ -1,124 +1,40 @@
 """
-Lightweight CLI smoke tests covering the primary command groups.
-
-These focus on verifying that the modernised commands execute against a
-temporary SQLite database with the plugin system disabled.
+End-to-end integration tests for CLI workflows.
+
+Tests complete user journeys through the command-line interface:
+- Invoice creation and management
+- Client management
+- Payment reconciliation
+- AI assistance
+- Batch operations
+
+These tests use the actual CLI commands and verify the full workflow.
 """
 
-from __future__ import annotations
-
 import json
-import os
 import tempfile
-from contextlib import ExitStack, contextmanager
-from datetime import date
 from pathlib import Path
-from unittest.mock import AsyncMock, MagicMock, patch
+from unittest.mock import MagicMock, patch
 
 import pytest
-from sqlalchemy import create_engine
-from sqlalchemy.orm import sessionmaker
 from typer.testing import CliRunner
 
-os.environ.setdefault("OPENFATTURE_PLUGINS_ENABLED", "0")
-
-import openfatture.cli.main as cli_main
 from openfatture.cli.main import app
-from openfatture.storage.database.base import Base
-from openfatture.storage.database.models import (
-    Cliente,
-    Fattura,
-    RigaFattura,
-    StatoFattura,
-    TipoDocumento,
-)
-
-# Disable plugin auto-loading to keep tests deterministic
-cli_main.settings.plugins_enabled = False
-cli_main.settings.plugins_auto_discover = False
-
-
-def _configure_cli_settings(
-    settings: MagicMock, db_url: str, archivio_dir: Path | None = None
-) -> None:
-    """Apply shared overrides to the dynamic settings object returned by get_settings."""
-    settings.database_url = db_url
-    settings.archivio_dir = archivio_dir or Path("/tmp/openfatture-tests")
-    settings.plugins_enabled = False
-    settings.plugins_auto_discover = False
-    settings.plugins_enabled_list = ""
-    # Minimal AI configuration for commands that read these fields
-    settings.ai_provider = "openai"
-    settings.ai_model = "gpt-4o-mini"
-    settings.archivio_dir.mkdir(parents=True, exist_ok=True)
-
-
-@contextmanager
-def patched_cli_environment(db_url: str, engine) -> None:
-    """Patch CLI settings and command-level init_db hooks to reuse the shared SQLite engine."""
-    init_targets = [
-        "openfatture.storage.database.base.init_db",
-        "openfatture.cli.commands.cliente.init_db",
-        "openfatture.cli.commands.fattura.init_db",
-        "openfatture.cli.commands.events.init_db",
-        "openfatture.cli.commands.batch.init_db",
-        "openfatture.cli.commands.report.init_db",
-    ]
-
-    with ExitStack() as stack:
-        mock_settings = stack.enter_context(patch("openfatture.utils.config.get_settings"))
-        init_mocks = [stack.enter_context(patch(target)) for target in init_targets]
-
-        settings = mock_settings.return_value
-        _configure_cli_settings(settings, db_url)
-
-        def _init_db_override(_: str) -> None:
-            from openfatture.storage.database import base
-
-            base.engine = engine
-            base.SessionLocal = sessionmaker(bind=engine)
-            Base.metadata.create_all(bind=engine)
-
-        for mock_init in init_mocks:
-            mock_init.side_effect = _init_db_override
-
-        # Ensure SessionLocal is primed for commands that don't call init_db explicitly
-        _init_db_override(db_url)
-
-        yield
+from openfatture.storage.database.models import Cliente, Fattura, StatoFattura, TipoDocumento
+
+# Removed custom db_session fixture - using conftest.py fixtures instead
 
 
 @pytest.fixture
-def app_runner() -> CliRunner:
+def app_runner():
+    """Create a CLI runner for testing."""
     return CliRunner()
-
-
-@pytest.fixture
-def db_engine(tmp_path: Path):
-    db_path = tmp_path / "cli_tests.db"
-    engine = create_engine(f"sqlite:///{db_path}")
-    Base.metadata.create_all(engine)
-    yield engine
-    engine.dispose()
-    if db_path.exists():
-        db_path.unlink()
-
-
-@pytest.fixture
-def db_session(db_engine):
-    Session = sessionmaker(bind=db_engine)
-    session = Session()
-    try:
-        yield session
-    finally:
-        session.rollback()
-        session.close()
 
 
 @pytest.fixture
 def temp_config():
-    """Provide an on-disk config file for commands that expect one."""
-    config = {
+    """Create a temporary config file."""
+    config_data = {
         "cedente": {
             "denominazione": "Test Company S.r.l.",
             "partita_iva": "12345678901",
@@ -130,37 +46,19 @@
             "comune": "Milano",
             "provincia": "MI",
             "nazione": "IT",
-        }
+        },
+        "sdi": {
+            "pec_address": "test@pec.fatturapa.it",
+            "pec_username": "test@example.com",
+            "pec_password": "testpass",
+        },
+        "ai": {
+            "provider": "openai",
+            "openai_api_key": "sk-test-key",
+            "openai_model": "gpt-4",
+        },
     }
 
-<<<<<<< HEAD
-    with patch("tempfile.NamedTemporaryFile", wraps=tempfile.NamedTemporaryFile):
-        with tempfile.NamedTemporaryFile(mode="w", suffix=".json", delete=False) as handle:
-            json.dump(config, handle)
-            path = Path(handle.name)
-    try:
-        yield path
-    finally:
-        if path.exists():
-            path.unlink()
-
-
-def test_cliente_add_and_list(app_runner: CliRunner, db_engine) -> None:
-    with patched_cli_environment(str(db_engine.url), db_engine):
-        add_result = app_runner.invoke(
-            app,
-            [
-                "cliente",
-                "add",
-                "Test Client SRL",
-                "--piva",
-                "12345678901",
-                "--cf",
-                "TSTCLT80A01H501Y",
-                "--sdi",
-                "ABC1234",
-            ],
-=======
     with tempfile.NamedTemporaryFile(mode="w", suffix=".json", delete=False) as f:
         json.dump(config_data, f)
         config_path = Path(f.name)
@@ -470,123 +368,66 @@
             cap="20100",
             comune="Milano",
             provincia="MI",
->>>>>>> b402a3e0
-        )
-        assert add_result.exit_code == 0
-        assert "Client added successfully" in add_result.output
-
-        list_result = app_runner.invoke(app, ["cliente", "list"])
-        assert list_result.exit_code == 0
-        assert "Test Client SRL" in list_result.output
-
-
-def test_fattura_list_with_seed_data(app_runner: CliRunner, db_engine, db_session) -> None:
-    cliente = Cliente(
-        denominazione="List Test Client", partita_iva="12345678901", codice_destinatario="LIST01"
-    )
-    db_session.add(cliente)
-    db_session.commit()
-
-    fattura = Fattura(
-        numero="001",
-        anno=2025,
-        data_emissione=date(2025, 1, 15),
-        cliente_id=cliente.id,
-        tipo_documento=TipoDocumento.TD01,
-        stato=StatoFattura.BOZZA,
-        imponibile=1000,
-        iva=220,
-        totale=1220,
-    )
-    db_session.add(fattura)
-    db_session.commit()
-
-    with patched_cli_environment(str(db_engine.url), db_engine):
-        result = app_runner.invoke(app, ["fattura", "list"])
-        assert result.exit_code == 0
-        assert "Invoices" in result.output
-        assert "001/2025" in result.output
-        assert "€1220.00" in result.output
-
-
-def test_fattura_show_renders_details(app_runner: CliRunner, db_engine, db_session) -> None:
-    cliente = Cliente(
-        denominazione="Show Client", partita_iva="12345678901", codice_destinatario="SHOW01"
-    )
-    db_session.add(cliente)
-    db_session.commit()
-
-    fattura = Fattura(
-        numero="010",
-        anno=2025,
-        data_emissione=date(2025, 2, 1),
-        cliente_id=cliente.id,
-        tipo_documento=TipoDocumento.TD01,
-        stato=StatoFattura.BOZZA,
-        imponibile=500,
-        iva=110,
-        totale=610,
-    )
-    db_session.add(fattura)
-    db_session.flush()
-
-    riga = RigaFattura(
-        fattura_id=fattura.id,
-        numero_riga=1,
-        descrizione="Consulenza",
-        quantita=1,
-        prezzo_unitario=500,
-        aliquota_iva=22,
-        imponibile=500,
-        iva=110,
-        totale=610,
-    )
-    db_session.add(riga)
-    db_session.commit()
-
-    with patched_cli_environment(str(db_engine.url), db_engine):
-        result = app_runner.invoke(app, ["fattura", "show", str(fattura.id)])
-        assert result.exit_code == 0
-        assert "Invoice 010/2025" in result.output
-        assert "Consulenza" in result.output
-        assert "€610.00" in result.output
-
-
-def test_ai_describe_command_mocked(app_runner: CliRunner, db_engine) -> None:
-    fake_response = MagicMock()
-    fake_response.status = MagicMock(value="success")
-    fake_response.content = "Descrizione generata"
-    fake_response.metadata = {"is_structured": False}
-    fake_response.usage.total_tokens = 100
-    fake_response.usage.estimated_cost_usd = 0.0
-    fake_response.latency_ms = 50
-    fake_response.provider = "mock"
-    fake_response.model = "mock"
-
-    agent_instance = AsyncMock()
-    agent_instance.execute.return_value = fake_response
-
-    with (
-        patched_cli_environment(str(db_engine.url), db_engine),
-        patch("openfatture.cli.commands.ai.InvoiceAssistantAgent", return_value=agent_instance),
-        patch("openfatture.cli.commands.ai.create_provider") as mock_provider,
-        patch(
-            "openfatture.cli.commands.ai.enrich_with_rag",
-            new=AsyncMock(side_effect=lambda ctx, *_: ctx),
-        ),
-    ):
-        mock_provider.return_value = MagicMock()
-        result = app_runner.invoke(app, ["ai", "describe", "3 ore sviluppo web"])
-        assert result.exit_code == 0
-        assert "Descrizione generata" in result.output
-
-
-def test_payment_account_lifecycle(app_runner: CliRunner, db_engine) -> None:
-    with patched_cli_environment(str(db_engine.url), db_engine):
-        create_result = app_runner.invoke(app, ["payment", "create-account", "Main Account"])
-        assert create_result.exit_code == 0
-        assert "Account created" in create_result.output
-
-        list_result = app_runner.invoke(app, ["payment", "list-accounts"])
-        assert list_result.exit_code == 0
-        assert "Main Account" in list_result.output+        )
+        db_session.add(appente)
+        db_session.commit()
+
+        invoice_num = "FLC001"
+        pdf_path = tmp_path / f"fattura_{invoice_num}.pdf"
+
+        with (
+            patch("openfatture.utils.config.get_settings") as mock_settings,
+            patch("openfatture.sdi.pec_sender.sender.PECSender.send_invoice") as mock_send,
+        ):
+            mock_settings.return_value.archivio_dir = Path("/tmp/test")
+            mock_send.return_value = (True, None)
+
+            # 1. Create invoice
+            result1 = app_runner.invoke(
+                app,
+                ["fattura", "crea"],
+                input="\n".join(
+                    [
+                        invoice_num,  # numero
+                        "2025",  # anno
+                        "15/01/2025",  # data_emissione
+                        "Full Lifecycle Client",  # cliente
+                        "1",  # select appent
+                        "TD01",  # tipo_documento
+                        "Full lifecycle test",  # descrizione
+                        "1",  # quantita
+                        "1000.00",  # prezzo_unitario
+                        "servizio",  # unita_misura
+                        "22.00",  # aliquota_iva
+                        "",  # note
+                        "",  # another line? (no)
+                    ]
+                ),
+            )
+
+            assert result1.exit_code == 0
+            assert "Fattura creata" in result1.output
+
+            # 2. Generate PDF
+            result2 = app_runner.invoke(
+                app, ["fattura", "pdf", invoice_num, "--output", str(pdf_path)]
+            )
+
+            assert result2.exit_code == 0
+            assert pdf_path.exists()
+
+            # 3. Validate invoice
+            result3 = app_runner.invoke(app, ["fattura", "valida", invoice_num])
+
+            assert result3.exit_code == 0
+            assert "valid" in result3.output.lower()
+
+            # 4. Send invoice (mocked)
+            result4 = app_runner.invoke(app, ["pec", "invia", invoice_num])
+
+            assert result4.exit_code == 0
+            assert "inviata" in result4.output.lower()
+
+            # Verify final state
+            fattura = db_session.query(Fattura).filter_by(numero=invoice_num, anno=2025).first()
+            assert fattura.stato == StatoFattura.INVIATA