"""Tests for CLI events commands."""

from __future__ import annotations

from datetime import datetime
from unittest.mock import Mock, patch

import pytest

from openfatture.cli.commands.events import app
from openfatture.core.events.analytics import EventAnalytics
from openfatture.core.events.repository import EventRepository


class TestEventsCLI:
    """Test CLI events commands."""

    @pytest.fixture
    def mock_repo(self) -> Mock:
        """Create a mock EventRepository."""
        return Mock(spec=EventRepository)

    @pytest.fixture
    def mock_analytics(self, mock_repo: Mock) -> Mock:
        """Create a mock EventAnalytics."""
        analytics = Mock(spec=EventAnalytics)
        analytics.repo = mock_repo
        return analytics

    @pytest.fixture
    def settings_stub(self) -> Mock:
        """Provide a fake settings object for DB initialization."""
        return Mock(database_url="sqlite:///test.db")

    @patch("openfatture.cli.commands.events.get_settings")
    @patch("openfatture.cli.commands.events.init_db")
    @patch("openfatture.cli.commands.events.EventRepository")
    @patch("openfatture.cli.commands.events.console")
    def test_list_events_basic(
        self,
        mock_console,
        mock_repo_class,
        mock_init_db,
        mock_get_settings,
        mock_repo,
        settings_stub,
    ):
        """Test basic event listing."""
        mock_repo_class.return_value = mock_repo
        mock_get_settings.return_value = settings_stub
        mock_repo.get_all.return_value = []

        # Mock typer context and run command
        with patch("typer.Context") as mock_ctx:
            mock_ctx.__enter__ = Mock(return_value=Mock())
            mock_ctx.__exit__ = Mock(return_value=None)

            from typer.testing import CliRunner

            runner = CliRunner()
            result = runner.invoke(app, ["list"])

            assert result.exit_code == 0
            mock_repo.get_all.assert_called_once()

    @patch("openfatture.cli.commands.events.get_settings")
    @patch("openfatture.cli.commands.events.init_db")
    @patch("openfatture.cli.commands.events.EventRepository")
    @patch("openfatture.cli.commands.events.console")
    def test_list_events_with_filters(
        self,
        mock_console,
        mock_repo_class,
        mock_init_db,
        mock_get_settings,
        mock_repo,
        settings_stub,
    ):
        """Test event listing with filters."""
        mock_repo_class.return_value = mock_repo
        mock_get_settings.return_value = settings_stub
        mock_repo.get_all.return_value = []

        from typer.testing import CliRunner

        runner = CliRunner()
        result = runner.invoke(
            app,
            [
                "list",
                "--type",
                "InvoiceCreated",
                "--entity",
                "invoice",
                "--entity-id",
                "1",
                "--last-hours",
                "24",
                "--limit",
                "10",
            ],
        )

        assert result.exit_code == 0
        mock_repo.get_all.assert_called_once()
        call_args = mock_repo.get_all.call_args
        assert call_args[1]["event_type"] == "InvoiceCreated"
        assert call_args[1]["entity_type"] == "invoice"
        assert call_args[1]["entity_id"] == 1
        assert call_args[1]["limit"] == 10

    @patch("openfatture.cli.commands.events.get_settings")
    @patch("openfatture.cli.commands.events.init_db")
    @patch("openfatture.cli.commands.events.EventRepository")
    @patch("openfatture.cli.commands.events.console")
    def test_list_events_with_days(
        self,
        mock_console,
        mock_repo_class,
        mock_init_db,
        mock_get_settings,
        mock_repo,
        settings_stub,
    ):
        """Test event listing with days filter."""
        mock_repo_class.return_value = mock_repo
        mock_get_settings.return_value = settings_stub
        mock_repo.get_all.return_value = []

        from typer.testing import CliRunner

        runner = CliRunner()
        result = runner.invoke(app, ["list", "--last-days", "7"])

        assert result.exit_code == 0
        mock_repo.get_all.assert_called_once()
        call_args = mock_repo.get_all.call_args
        # Should have start_date set
        assert "start_date" in call_args[1]
        assert call_args[1]["start_date"] is not None

    @patch("openfatture.cli.commands.events.get_settings")
    @patch("openfatture.cli.commands.events.init_db")
    @patch("openfatture.cli.commands.events.EventRepository")
    @patch("openfatture.cli.commands.events.console")
    def test_stats_command(
<<<<<<< HEAD
        self,
        mock_console,
        mock_repo_class,
        mock_init_db,
        mock_get_settings,
        mock_repo,
        settings_stub,
    ):
        """Test stats command."""
        mock_repo_class.return_value = mock_repo
        mock_get_settings.return_value = settings_stub
        stats = {
            "total_events": 100,
            "events_by_type": {"InvoiceCreated": 60, "PaymentSettled": 40},
            "events_by_entity": {"invoice": 80, "payment": 20},
            "most_recent_event": {
                "event_type": "InvoiceCreated",
                "occurred_at": datetime.now(),
            },
            "oldest_event": {
                "event_type": "InvoiceImported",
                "occurred_at": datetime.now(),
            },
=======
        self, mock_console, mock_repo_class, mock_init_db, mock_get_settings, mock_repo
    ):
        """Test stats command."""
        mock_repo_class.return_value = mock_repo
        mock_repo.get_stats.return_value = {
            "total_events": 100,
            "events_by_type": {"InvoiceCreated": 50, "InvoiceUpdated": 50},
            "events_by_entity": {"invoice": 100},
            "most_recent_event": None,
            "oldest_event": None,
>>>>>>> b402a3e0
        }
        mock_repo.get_stats.return_value = stats

        from typer.testing import CliRunner

        runner = CliRunner()
        result = runner.invoke(app, ["stats"])

        assert result.exit_code == 0
<<<<<<< HEAD
        mock_repo.get_stats.assert_called_once_with(start_date=None)
=======
        mock_repo.get_stats.assert_called_once()
>>>>>>> b402a3e0

    @patch("openfatture.cli.commands.events.get_settings")
    @patch("openfatture.cli.commands.events.init_db")
    @patch("openfatture.cli.commands.events.EventRepository")
    @patch("openfatture.cli.commands.events.console")
    def test_stats_command_with_days(
<<<<<<< HEAD
        self,
        mock_console,
        mock_repo_class,
        mock_init_db,
        mock_get_settings,
        mock_repo,
        settings_stub,
    ):
        """Test stats command with custom days."""
        mock_repo_class.return_value = mock_repo
        mock_get_settings.return_value = settings_stub
        mock_repo.get_stats.return_value = {
            "total_events": 0,
=======
        self, mock_console, mock_repo_class, mock_init_db, mock_get_settings, mock_repo
    ):
        """Test stats command with custom days."""
        mock_repo_class.return_value = mock_repo
        mock_repo.get_stats.return_value = {
            "total_events": 50,
>>>>>>> b402a3e0
            "events_by_type": {},
            "events_by_entity": {},
            "most_recent_event": None,
            "oldest_event": None,
        }

        from typer.testing import CliRunner

        runner = CliRunner()
        result = runner.invoke(app, ["stats", "--last-days", "7"])

        assert result.exit_code == 0
<<<<<<< HEAD
        args, kwargs = mock_repo.get_stats.call_args
        assert kwargs.get("start_date") is not None
=======
        mock_repo.get_stats.assert_called_once()
>>>>>>> b402a3e0

    @patch("openfatture.cli.commands.events.get_settings")
    @patch("openfatture.cli.commands.events.init_db")
    @patch("openfatture.cli.commands.events.EventRepository")
    @patch("openfatture.cli.commands.events.console")
    def test_show_event(
<<<<<<< HEAD
        self,
        mock_console,
        mock_repo_class,
        mock_init_db,
        mock_get_settings,
        mock_repo,
        settings_stub,
=======
        self, mock_console, mock_repo_class, mock_init_db, mock_get_settings
>>>>>>> b402a3e0
    ):
        """Test showing a specific event."""
        from openfatture.storage.database.models import EventLog

        mock_repo = Mock()
        mock_repo_class.return_value = mock_repo
        mock_event = EventLog(
            event_id="test-id",
            event_type="TestEvent",
            event_data='{"key": "value"}',
            occurred_at=datetime.now(),
            published_at=datetime.now(),
            entity_type="invoice",
            entity_id=1,
        )
        mock_repo_class.return_value = mock_repo
        mock_get_settings.return_value = settings_stub
        mock_repo.get_by_id.return_value = mock_event

        from typer.testing import CliRunner

        runner = CliRunner()
        result = runner.invoke(app, ["show", "test-id"])

        assert result.exit_code == 0
        mock_repo.get_by_id.assert_called_once_with("test-id")

    @patch("openfatture.cli.commands.events.get_settings")
    @patch("openfatture.cli.commands.events.init_db")
    @patch("openfatture.cli.commands.events.EventRepository")
    @patch("openfatture.cli.commands.events.console")
    def test_show_event_not_found(
<<<<<<< HEAD
        self,
        mock_console,
        mock_repo_class,
        mock_init_db,
        mock_get_settings,
        mock_repo,
        settings_stub,
    ):
        """Test showing a non-existent event."""
        mock_repo_class.return_value = mock_repo
        mock_get_settings.return_value = settings_stub
=======
        self, mock_console, mock_repo_class, mock_init_db, mock_get_settings
    ):
        """Test showing a non-existent event."""
        mock_repo = Mock()
        mock_repo_class.return_value = mock_repo
>>>>>>> b402a3e0
        mock_repo.get_by_id.return_value = None

        from typer.testing import CliRunner

        runner = CliRunner()
        result = runner.invoke(app, ["show", "nonexistent-id"])

        assert result.exit_code == 1
<<<<<<< HEAD
        mock_console.print.assert_called_with("[red]Event with ID 'nonexistent-id' not found[/red]")
=======
        mock_repo.get_by_id.assert_called_once_with("nonexistent-id")
>>>>>>> b402a3e0

    @patch("openfatture.cli.commands.events.get_settings")
    @patch("openfatture.cli.commands.events.init_db")
    @patch("openfatture.cli.commands.events.EventRepository")
    @patch("openfatture.cli.commands.events.console")
    def test_timeline_command(
<<<<<<< HEAD
        self,
        mock_console,
        mock_repo_class,
        mock_init_db,
        mock_get_settings,
        mock_repo,
        settings_stub,
=======
        self, mock_console, mock_repo_class, mock_init_db, mock_get_settings
>>>>>>> b402a3e0
    ):
        """Test timeline command."""
        mock_repo = Mock()
        mock_repo_class.return_value = mock_repo
        mock_repo.get_timeline.return_value = [
            {
                "timestamp": datetime.now(),
                "event_type": "InvoiceCreated",
                "summary": "Invoice created",
            }
        ]
        mock_repo_class.return_value = mock_repo
        mock_get_settings.return_value = settings_stub

        from typer.testing import CliRunner

        runner = CliRunner()
        result = runner.invoke(app, ["timeline", "invoice", "1"])

        assert result.exit_code == 0
        mock_repo.get_timeline.assert_called_once_with("invoice", 1)

    @patch("openfatture.cli.commands.events.get_settings")
    @patch("openfatture.cli.commands.events.init_db")
    @patch("openfatture.cli.commands.events.EventRepository")
    @patch("openfatture.cli.commands.events.console")
    def test_search_command(
<<<<<<< HEAD
        self,
        mock_console,
        mock_repo_class,
        mock_init_db,
        mock_get_settings,
        mock_repo,
        settings_stub,
=======
        self, mock_console, mock_repo_class, mock_init_db, mock_get_settings
>>>>>>> b402a3e0
    ):
        """Test search command."""
        mock_repo = Mock()
        mock_repo_class.return_value = mock_repo
        mock_repo.search.return_value = []
        mock_repo_class.return_value = mock_repo
        mock_get_settings.return_value = settings_stub

        from typer.testing import CliRunner

        runner = CliRunner()
        result = runner.invoke(app, ["search", "invoice"])

        assert result.exit_code == 0
        mock_repo.search.assert_called_once_with("invoice", limit=50)

    @patch("openfatture.cli.commands.events.get_settings")
    @patch("openfatture.cli.commands.events.init_db")
    @patch("openfatture.cli.commands.events.EventAnalytics")
    @patch("openfatture.cli.commands.events.console")
    def test_trends_command(
<<<<<<< HEAD
        self,
        mock_console,
        mock_analytics_class,
        mock_init_db,
        mock_get_settings,
        mock_analytics,
        settings_stub,
    ):
        """Test trends command."""
        mock_get_settings.return_value = settings_stub
        mock_analytics_class.return_value = mock_analytics
        mock_analytics.get_daily_activity.return_value = [
            {"date": "2025-01-01", "count": 5},
            {"date": "2025-01-02", "count": 8},
=======
        self, mock_console, mock_analytics_class, mock_init_db, mock_get_settings
    ):
        """Test trends command."""
        mock_analytics = Mock()
        mock_analytics_class.return_value = mock_analytics
        mock_analytics.get_daily_activity.return_value = [
            {"date": "2025-01-01", "count": 10},
            {"date": "2025-01-02", "count": 15},
>>>>>>> b402a3e0
        ]

        from typer.testing import CliRunner

        runner = CliRunner()
<<<<<<< HEAD
        result = runner.invoke(app, ["trends", "--days", "14", "--type", "InvoiceCreated"])

        assert result.exit_code == 0
        mock_analytics.get_daily_activity.assert_called_once_with(
            days=14, event_type="InvoiceCreated"
        )
=======
        result = runner.invoke(app, ["trends"])

        assert result.exit_code == 0
        mock_analytics.get_daily_activity.assert_called_once_with(days=30, event_type=None)
>>>>>>> b402a3e0
<|MERGE_RESOLUTION|>--- conflicted
+++ resolved
@@ -27,27 +27,15 @@
         analytics.repo = mock_repo
         return analytics
 
-    @pytest.fixture
-    def settings_stub(self) -> Mock:
-        """Provide a fake settings object for DB initialization."""
-        return Mock(database_url="sqlite:///test.db")
-
     @patch("openfatture.cli.commands.events.get_settings")
     @patch("openfatture.cli.commands.events.init_db")
     @patch("openfatture.cli.commands.events.EventRepository")
     @patch("openfatture.cli.commands.events.console")
     def test_list_events_basic(
-        self,
-        mock_console,
-        mock_repo_class,
-        mock_init_db,
-        mock_get_settings,
-        mock_repo,
-        settings_stub,
+        self, mock_console, mock_repo_class, mock_init_db, mock_get_settings, mock_repo
     ):
         """Test basic event listing."""
         mock_repo_class.return_value = mock_repo
-        mock_get_settings.return_value = settings_stub
         mock_repo.get_all.return_value = []
 
         # Mock typer context and run command
@@ -68,17 +56,10 @@
     @patch("openfatture.cli.commands.events.EventRepository")
     @patch("openfatture.cli.commands.events.console")
     def test_list_events_with_filters(
-        self,
-        mock_console,
-        mock_repo_class,
-        mock_init_db,
-        mock_get_settings,
-        mock_repo,
-        settings_stub,
+        self, mock_console, mock_repo_class, mock_init_db, mock_get_settings, mock_repo
     ):
         """Test event listing with filters."""
         mock_repo_class.return_value = mock_repo
-        mock_get_settings.return_value = settings_stub
         mock_repo.get_all.return_value = []
 
         from typer.testing import CliRunner
@@ -114,17 +95,10 @@
     @patch("openfatture.cli.commands.events.EventRepository")
     @patch("openfatture.cli.commands.events.console")
     def test_list_events_with_days(
-        self,
-        mock_console,
-        mock_repo_class,
-        mock_init_db,
-        mock_get_settings,
-        mock_repo,
-        settings_stub,
+        self, mock_console, mock_repo_class, mock_init_db, mock_get_settings, mock_repo
     ):
         """Test event listing with days filter."""
         mock_repo_class.return_value = mock_repo
-        mock_get_settings.return_value = settings_stub
         mock_repo.get_all.return_value = []
 
         from typer.testing import CliRunner
@@ -144,31 +118,6 @@
     @patch("openfatture.cli.commands.events.EventRepository")
     @patch("openfatture.cli.commands.events.console")
     def test_stats_command(
-<<<<<<< HEAD
-        self,
-        mock_console,
-        mock_repo_class,
-        mock_init_db,
-        mock_get_settings,
-        mock_repo,
-        settings_stub,
-    ):
-        """Test stats command."""
-        mock_repo_class.return_value = mock_repo
-        mock_get_settings.return_value = settings_stub
-        stats = {
-            "total_events": 100,
-            "events_by_type": {"InvoiceCreated": 60, "PaymentSettled": 40},
-            "events_by_entity": {"invoice": 80, "payment": 20},
-            "most_recent_event": {
-                "event_type": "InvoiceCreated",
-                "occurred_at": datetime.now(),
-            },
-            "oldest_event": {
-                "event_type": "InvoiceImported",
-                "occurred_at": datetime.now(),
-            },
-=======
         self, mock_console, mock_repo_class, mock_init_db, mock_get_settings, mock_repo
     ):
         """Test stats command."""
@@ -179,9 +128,7 @@
             "events_by_entity": {"invoice": 100},
             "most_recent_event": None,
             "oldest_event": None,
->>>>>>> b402a3e0
         }
-        mock_repo.get_stats.return_value = stats
 
         from typer.testing import CliRunner
 
@@ -189,39 +136,19 @@
         result = runner.invoke(app, ["stats"])
 
         assert result.exit_code == 0
-<<<<<<< HEAD
-        mock_repo.get_stats.assert_called_once_with(start_date=None)
-=======
         mock_repo.get_stats.assert_called_once()
->>>>>>> b402a3e0
 
     @patch("openfatture.cli.commands.events.get_settings")
     @patch("openfatture.cli.commands.events.init_db")
     @patch("openfatture.cli.commands.events.EventRepository")
     @patch("openfatture.cli.commands.events.console")
     def test_stats_command_with_days(
-<<<<<<< HEAD
-        self,
-        mock_console,
-        mock_repo_class,
-        mock_init_db,
-        mock_get_settings,
-        mock_repo,
-        settings_stub,
-    ):
-        """Test stats command with custom days."""
-        mock_repo_class.return_value = mock_repo
-        mock_get_settings.return_value = settings_stub
-        mock_repo.get_stats.return_value = {
-            "total_events": 0,
-=======
         self, mock_console, mock_repo_class, mock_init_db, mock_get_settings, mock_repo
     ):
         """Test stats command with custom days."""
         mock_repo_class.return_value = mock_repo
         mock_repo.get_stats.return_value = {
             "total_events": 50,
->>>>>>> b402a3e0
             "events_by_type": {},
             "events_by_entity": {},
             "most_recent_event": None,
@@ -234,29 +161,14 @@
         result = runner.invoke(app, ["stats", "--last-days", "7"])
 
         assert result.exit_code == 0
-<<<<<<< HEAD
-        args, kwargs = mock_repo.get_stats.call_args
-        assert kwargs.get("start_date") is not None
-=======
         mock_repo.get_stats.assert_called_once()
->>>>>>> b402a3e0
 
     @patch("openfatture.cli.commands.events.get_settings")
     @patch("openfatture.cli.commands.events.init_db")
     @patch("openfatture.cli.commands.events.EventRepository")
     @patch("openfatture.cli.commands.events.console")
     def test_show_event(
-<<<<<<< HEAD
-        self,
-        mock_console,
-        mock_repo_class,
-        mock_init_db,
-        mock_get_settings,
-        mock_repo,
-        settings_stub,
-=======
-        self, mock_console, mock_repo_class, mock_init_db, mock_get_settings
->>>>>>> b402a3e0
+        self, mock_console, mock_repo_class, mock_init_db, mock_get_settings
     ):
         """Test showing a specific event."""
         from openfatture.storage.database.models import EventLog
@@ -268,12 +180,9 @@
             event_type="TestEvent",
             event_data='{"key": "value"}',
             occurred_at=datetime.now(),
-            published_at=datetime.now(),
             entity_type="invoice",
             entity_id=1,
         )
-        mock_repo_class.return_value = mock_repo
-        mock_get_settings.return_value = settings_stub
         mock_repo.get_by_id.return_value = mock_event
 
         from typer.testing import CliRunner
@@ -289,25 +198,11 @@
     @patch("openfatture.cli.commands.events.EventRepository")
     @patch("openfatture.cli.commands.events.console")
     def test_show_event_not_found(
-<<<<<<< HEAD
-        self,
-        mock_console,
-        mock_repo_class,
-        mock_init_db,
-        mock_get_settings,
-        mock_repo,
-        settings_stub,
+        self, mock_console, mock_repo_class, mock_init_db, mock_get_settings
     ):
         """Test showing a non-existent event."""
-        mock_repo_class.return_value = mock_repo
-        mock_get_settings.return_value = settings_stub
-=======
-        self, mock_console, mock_repo_class, mock_init_db, mock_get_settings
-    ):
-        """Test showing a non-existent event."""
-        mock_repo = Mock()
-        mock_repo_class.return_value = mock_repo
->>>>>>> b402a3e0
+        mock_repo = Mock()
+        mock_repo_class.return_value = mock_repo
         mock_repo.get_by_id.return_value = None
 
         from typer.testing import CliRunner
@@ -316,28 +211,14 @@
         result = runner.invoke(app, ["show", "nonexistent-id"])
 
         assert result.exit_code == 1
-<<<<<<< HEAD
-        mock_console.print.assert_called_with("[red]Event with ID 'nonexistent-id' not found[/red]")
-=======
         mock_repo.get_by_id.assert_called_once_with("nonexistent-id")
->>>>>>> b402a3e0
 
     @patch("openfatture.cli.commands.events.get_settings")
     @patch("openfatture.cli.commands.events.init_db")
     @patch("openfatture.cli.commands.events.EventRepository")
     @patch("openfatture.cli.commands.events.console")
     def test_timeline_command(
-<<<<<<< HEAD
-        self,
-        mock_console,
-        mock_repo_class,
-        mock_init_db,
-        mock_get_settings,
-        mock_repo,
-        settings_stub,
-=======
-        self, mock_console, mock_repo_class, mock_init_db, mock_get_settings
->>>>>>> b402a3e0
+        self, mock_console, mock_repo_class, mock_init_db, mock_get_settings
     ):
         """Test timeline command."""
         mock_repo = Mock()
@@ -349,8 +230,6 @@
                 "summary": "Invoice created",
             }
         ]
-        mock_repo_class.return_value = mock_repo
-        mock_get_settings.return_value = settings_stub
 
         from typer.testing import CliRunner
 
@@ -365,24 +244,12 @@
     @patch("openfatture.cli.commands.events.EventRepository")
     @patch("openfatture.cli.commands.events.console")
     def test_search_command(
-<<<<<<< HEAD
-        self,
-        mock_console,
-        mock_repo_class,
-        mock_init_db,
-        mock_get_settings,
-        mock_repo,
-        settings_stub,
-=======
-        self, mock_console, mock_repo_class, mock_init_db, mock_get_settings
->>>>>>> b402a3e0
+        self, mock_console, mock_repo_class, mock_init_db, mock_get_settings
     ):
         """Test search command."""
         mock_repo = Mock()
         mock_repo_class.return_value = mock_repo
         mock_repo.search.return_value = []
-        mock_repo_class.return_value = mock_repo
-        mock_get_settings.return_value = settings_stub
 
         from typer.testing import CliRunner
 
@@ -390,29 +257,13 @@
         result = runner.invoke(app, ["search", "invoice"])
 
         assert result.exit_code == 0
-        mock_repo.search.assert_called_once_with("invoice", limit=50)
+        mock_repo.search.assert_called_once_with("invoice", limit=100)
 
     @patch("openfatture.cli.commands.events.get_settings")
     @patch("openfatture.cli.commands.events.init_db")
     @patch("openfatture.cli.commands.events.EventAnalytics")
     @patch("openfatture.cli.commands.events.console")
     def test_trends_command(
-<<<<<<< HEAD
-        self,
-        mock_console,
-        mock_analytics_class,
-        mock_init_db,
-        mock_get_settings,
-        mock_analytics,
-        settings_stub,
-    ):
-        """Test trends command."""
-        mock_get_settings.return_value = settings_stub
-        mock_analytics_class.return_value = mock_analytics
-        mock_analytics.get_daily_activity.return_value = [
-            {"date": "2025-01-01", "count": 5},
-            {"date": "2025-01-02", "count": 8},
-=======
         self, mock_console, mock_analytics_class, mock_init_db, mock_get_settings
     ):
         """Test trends command."""
@@ -421,22 +272,12 @@
         mock_analytics.get_daily_activity.return_value = [
             {"date": "2025-01-01", "count": 10},
             {"date": "2025-01-02", "count": 15},
->>>>>>> b402a3e0
         ]
 
         from typer.testing import CliRunner
 
         runner = CliRunner()
-<<<<<<< HEAD
-        result = runner.invoke(app, ["trends", "--days", "14", "--type", "InvoiceCreated"])
-
-        assert result.exit_code == 0
-        mock_analytics.get_daily_activity.assert_called_once_with(
-            days=14, event_type="InvoiceCreated"
-        )
-=======
         result = runner.invoke(app, ["trends"])
 
         assert result.exit_code == 0
-        mock_analytics.get_daily_activity.assert_called_once_with(days=30, event_type=None)
->>>>>>> b402a3e0
+        mock_analytics.get_daily_activity.assert_called_once_with(days=30, event_type=None)