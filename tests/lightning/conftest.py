--- conflicted
+++ resolved
@@ -2,14 +2,12 @@
 
 import hashlib
 import time
-from dataclasses import dataclass
 from datetime import UTC, datetime
 from decimal import Decimal
 from typing import Any
 
 import pytest
 
-from openfatture.lightning.domain.enums import InvoiceStatus
 from openfatture.lightning.domain.value_objects import (
     ChannelInfo,
     LightningInvoice,
@@ -47,24 +45,8 @@
         }
 
     async def get_rate_info(self) -> dict[str, Any]:
-<<<<<<< HEAD
-        """Return rate info compatible with BTCConversionService."""
-        current_time = time.time()
-        rate_value = float(self.btc_to_eur_rate)
-        return {
-            "current_rate": rate_value,
-            "rate": rate_value,
-            "rate_source": "mock",
-            "rate_timestamp": current_time,
-            "circuit_breaker_open": False,
-            "circuit_failures": 0,
-            "providers": ["mock"],
-            "cache_ttl": 60,
-        }
-=======
         """Get rate information (alias for get_current_rate)."""
         return await self.get_current_rate()
->>>>>>> b402a3e0
 
 
 class MockLNDClient:
@@ -73,11 +55,7 @@
     def __init__(self):
         """Initialize mock LND client."""
         self.invoices: dict[str, dict[str, Any]] = {}
-<<<<<<< HEAD
-        self._invoices = self.invoices  # Compatibility with services expecting _invoices
-=======
         self._invoices: dict[str, dict[str, Any]] = self.invoices  # For compatibility with simulate_payment
->>>>>>> b402a3e0
         # Valid compressed pubkey (66 hex chars, must start with 02 or 03)
         self.node_info = NodeInfo(
             pubkey="03e7156ae33b0a208d0744199163177e909e80176e55d97a2f221ede0f934dd9ad",
@@ -194,88 +172,4 @@
             last_update=None,
         ),
     ]
-    return mock_lnd_client
-
-
-@dataclass
-class InMemoryInvoiceRecord:
-    """Simple in-memory representation of a Lightning invoice record."""
-
-    payment_hash: str
-    payment_request: str
-    amount_msat: int | None
-    description: str
-    expiry_timestamp: int
-    status: InvoiceStatus = InvoiceStatus.PENDING
-    fattura_id: int | None = None
-    fee_paid_msat: int | None = None
-    settled_at: datetime | None = None
-    preimage: str | None = None
-    eur_amount_declared: Decimal | None = None
-    exceeds_aml_threshold: bool = False
-
-
-class InMemoryLightningInvoiceRepository:
-    """Minimal in-memory repository for Lightning invoice records."""
-
-    def __init__(self) -> None:
-        self._records: dict[str, InMemoryInvoiceRecord] = {}
-
-    def save(self, invoice: InMemoryInvoiceRecord) -> InMemoryInvoiceRecord:
-        """Save or update a record in memory."""
-        self._records[invoice.payment_hash] = invoice
-        return invoice
-
-    def create_from_invoice(
-        self, invoice: LightningInvoice, fattura_id: int | None = None
-    ) -> InMemoryInvoiceRecord:
-        """Create and persist a pending record from a Lightning invoice."""
-        expiry = invoice.expiry_timestamp or int(time.time()) + 3600
-        record = InMemoryInvoiceRecord(
-            payment_hash=invoice.payment_hash,
-            payment_request=invoice.payment_request,
-            amount_msat=invoice.amount_msat,
-            description=invoice.description,
-            expiry_timestamp=expiry,
-            fattura_id=fattura_id,
-        )
-        return self.save(record)
-
-    def find_by_payment_hash(self, payment_hash: str) -> InMemoryInvoiceRecord | None:
-        return self._records.get(payment_hash)
-
-    def find_pending(self) -> list[InMemoryInvoiceRecord]:
-        return [
-            record for record in self._records.values() if record.status == InvoiceStatus.PENDING
-        ]
-
-    def find_expired_pending(self) -> list[InMemoryInvoiceRecord]:
-        current_time = int(time.time())
-        return [
-            record
-            for record in self._records.values()
-            if record.status == InvoiceStatus.PENDING and record.expiry_timestamp <= current_time
-        ]
-
-    def find_settled_in_date_range(
-        self, start_date: datetime, end_date: datetime
-    ) -> list[InMemoryInvoiceRecord]:
-        return [
-            record
-            for record in self._records.values()
-            if record.status == InvoiceStatus.SETTLED
-            and record.settled_at is not None
-            and start_date <= record.settled_at <= end_date
-        ]
-
-    def find_by_fattura_id(self, fattura_id: int) -> list[InMemoryInvoiceRecord]:
-        return [record for record in self._records.values() if record.fattura_id == fattura_id]
-
-    def all(self) -> list[InMemoryInvoiceRecord]:
-        return list(self._records.values())
-
-
-@pytest.fixture
-def in_memory_invoice_repo() -> InMemoryLightningInvoiceRepository:
-    """Fixture providing an in-memory Lightning invoice repository."""
-    return InMemoryLightningInvoiceRepository()+    return mock_lnd_client